## Functions handling renaming, reformatting, or recoding response columns.

#' Rename question codes to informative descriptions.
#'
#' Column names beginning with "b_" are binary (T/F/NA); with "t_" are user-
#' entered text; with "n_" are user-entered numeric; with "mc_" are multiple
#' choice (where only a single response can be selected); and with "ms_" are
#' so-called multi-select, where multiple responses can be selected.
#'
#' Only binary responses with a third "I don't know" option are mapped from
#' response codes to interpretable values. Multiple choice, multi-select, and
#' pure binary (yes/no) questions use the original numeric response codes.
#'
#' @param input_data    Data frame of individual response data
#'
#' @return Data frame with descriptive column names
#'
#' @importFrom dplyr rename
#'
#' @export
make_human_readable <- function(input_data) {
  input_data <- remap_responses(input_data)
  input_data <- rename_responses(input_data)
  input_data$t_zipcode <- input_data$zip5 # Keep existing parsed zipcode column
  input_data <- create_derivative_columns(input_data)

  return(input_data)
}

#' Rename all columns to make more interpretable.
#'
#' @param df Data frame of individual response data.
#'
#' @return data frame of individual response data with newly mapped columns
rename_responses <- function(df) {
  # Named vector of new response names and the response codes they are replacing.
  # These columns are not available for aggregation:
  #   "t_zipcode" = "A3", -> Please use `zip5` instead
  #   "t_symptoms_other" = "B2_14_TEXT",
  #   "t_unusual_symptoms_other" = "B2c_14_TEXT",
  #   "t_gender_other" = "D1_4_TEXT",
  map_new_old_names <- c(
    ## free response
    # Either number ("n"; can be averaged although may need processing) or text ("t")
    "n_hh_num_sick" = "hh_number_sick", # A2
    "n_hh_num_children" = "A5_1",
    "n_hh_num_adults" = "A5_2",
    "n_hh_num_seniors" = "A5_3",
    "n_cmnty_num_sick" = "A4",
    "n_days_unusual_symptoms" = "B2b",
    "n_contact_num_work" = "C10_1_1",
    "n_contact_num_shopping" = "C10_2_1",
    "n_contact_num_social" = "C10_3_1",
    "n_contact_num_other" = "C10_4_1",
    "n_hh_num_total" = "hh_number_total", # A2b from Waves <4 and summed A5 from Wave 4
    "n_highest_temp_f" = "Q40",
    "n_hh_num_children_old" = "D3", # Wave 1, etc versions of A5
    "n_hh_num_adults_not_self" = "D4",
    "n_hh_num_seniors_not_self" = "D5",

    ## binary response (b)
    ## generally, False (no) is mapped to 2 and True (yes/agreement) is mapped to 1
    "b_consent" = "S1",
    "b_hh_fever" = "hh_fever", # A1_1
    "b_hh_sore_throat" = "hh_sore_throat", # A1_2
    "b_hh_cough" = "hh_cough", # A1_3
    "b_hh_shortness_of_breath" = "hh_short_breath", # A1_4
    "b_hh_difficulty_breathing" = "hh_diff_breath", # A1_5
    "b_tested_ever" = "B8",
    "b_tested_14d" = "t_tested_14d", # B10; "No" coded as 3, but dealt with in conversion to "t_tested_14d"
    "b_wanted_test_14d" = "t_wanted_test_14d", # B12
    "b_state_travel" = "C6", # c_travel_state
    "b_contact_tested_pos" = "C11",
    "b_contact_tested_pos_hh" = "C12",
    "b_hispanic" = "D6",
    "b_worked_4w" = "D9",
    "b_worked_outside_home_4w" = "D10",
    "b_took_temp" = "B3",
    "b_flu_shot_12m" = "C2",
    "b_worked_outside_home_5d" = "c_work_outside_5d", # C3
    "b_worked_healthcare_5d" = "C4",
    "b_worked_nursing_home_5d" = "C5",
    "b_anxious" = "mh_anxious", # Binary version of C8_1
    "b_depressed" = "mh_depressed", # Binary version of C8_2
    "b_isolated" = "mh_isolated", # Binary version of C8_3
    "b_worried_family_ill" = "mh_worried_ill", # Binary version of C9
    "b_public_mask_often" = "c_mask_often", # Binary version of C14
    "b_tested_pos_14d" = "t_tested_positive_14d", # B10a; binary with an "I don't know" (3) option
    "b_tested_pos_ever" = "B11", # binary with an "I don't know" (3) option
    "b_have_cli" = "is_cli", # Based on symptoms in A1
    "b_have_ili" = "is_ili", # Based on symptoms in A1
    "b_cmnty_have_cli" = "community_yes",
    "b_hh_or_cmnty_have_cli" = "hh_community_yes",
    # Wave 5 additions
    "b_flu_shot_jun2020" = "C17", # binary with "I don't know" option
    "b_children_grade_prek_k" = "E1_1", # binary with "I don't know" option
    "b_children_grade_1_5" = "E1_2", # binary with "I don't know" option
    "b_children_grade_6_8" = "E1_3", # binary with "I don't know" option
    "b_children_grade_9_12" = "E1_4", # binary with "I don't know" option
    "b_children_fulltime_school" = "E2_1", # binary with "I don't know" option
    "b_children_parttime_school" = "E2_2", # binary with "I don't know" option
    # Wave 6 additions
    "b_had_cov_vaccine" = "V1",
    "b_accept_cov_vaccine" = "v_accept_covid_vaccine", # Binary version of V3; "definitely" and "probably" vaccinate map to TRUE
    "b_vaccine_likely_friends" = "v_vaccine_likely_friends", # Binary version of V4_1
    "b_vaccine_likely_local_health" = "v_vaccine_likely_local_health", # Binary version of V4_2
    "b_vaccine_likely_who" = "v_vaccine_likely_who", # Binary version of V4_3
    "b_vaccine_likely_govt_health" = "v_vaccine_likely_govt_health", # Binary version of V4_4
    "b_vaccine_likely_politicians" = "v_vaccine_likely_politicians", # Binary version of V4_5
<<<<<<< HEAD
    # Wave 7 additions
    "b_received_2_vaccine_doses" = "v_received_2_vaccine_doses", # Binary version of V2
    
=======

>>>>>>> f06c3c80
    ## multiple choice (mc)
    ## Can only select one of n > 2 choices
    "mc_state" = "A3b",
    "mc_mask_often" = "C14",
    "mc_anxiety" = "C8_1",
    "mc_depression" = "C8_2",
    "mc_isolation" = "C8_3",
    "mc_worried_family_ill" = "C9",
    "mc_financial_worry" = "C15",
    "mc_gender" = "D1",
    "mc_age" = "D2",
    "mc_race" = "D7",
    "mc_education" = "D8",
    "mc_occupational_group" = "Q64",
    "mc_job_type_cmnty_social" = "Q65",
    "mc_job_type_education" = "Q66",
    "mc_job_type_arts_media" = "Q67",
    "mc_job_type_healthcare" = "Q68",
    "mc_job_type_healthcare_support" = "Q69",
    "mc_job_type_protective" = "Q70",
    "mc_job_type_food" = "Q71",
    "mc_job_type_maintenance" = "Q72",
    "mc_job_type_personal_care" = "Q73",
    "mc_job_type_sales" = "Q74",
    "mc_job_type_office_admin" = "Q75",
    "mc_job_type_construction" = "Q76",
    "mc_job_type_repair" = "Q77",
    "mc_job_type_production" = "Q78",
    "mc_job_type_transport" = "Q79",
    "mc_occupational_group_other" = "Q80",
    "mc_cough_mucus" = "B4",
    "mc_tested_current_illness" = "B5",
    "mc_hospital" = "B6",
    "mc_social_avoidance" = "C7",
    "mc_financial_threat" = "Q36",
    "mc_pregnant" = "D1b", # Somewhat of a binary response (yes, no, prefer not to answer, and not applicable)
    # Wave 5 additions
    "mc_cmnty_mask_prevalence" = "C16",
    # Wave 6 additions
    "mc_accept_cov_vaccine" = "V3",
    "mc_num_cov_vaccine_doses" = "V2",
    "mc_vaccine_likely_friends" = "V4_1",
    "mc_vaccine_likely_local_health" = "V4_2",
    "mc_vaccine_likely_who" = "V4_3",
    "mc_vaccine_likely_govt_health" = "V4_4",
    "mc_vaccine_likely_politicians" = "V4_5",
    # Wave 7 additions
    "mc_concerned_sideeffects" = "V9",

    ## multiselect (ms)
    ## Can select more than one choice; saved as comma-separated list of choice codes
    "ms_symptoms" = "B2",
    "ms_unusual_symptoms" = "B2c",
    "ms_medical_care" = "B7",
    "ms_reasons_tested_14d" = "B10b",
    "ms_reasons_not_tested_14d" = "B12a",
    "ms_trips_outside_home" = "C13",
    "ms_mask_outside_home" = "C13a",
    "ms_comorbidities" = "C1",
    # Wave 5 additions
    "ms_school_safety_measures" = "E3",

    ## other (created in previous data-cleaning steps)
    "n_num_symptoms" = "cnt_symptoms", # Based on symptoms in A1
    "n_hh_prop_cli" = "hh_p_cli", # Based on symptoms in A1, and hh sick and total counts
    "n_hh_prop_ili" = "hh_p_ili" # Based on symptoms in A1, and hh sick and total counts
  )

  map_new_old_names <- map_new_old_names[!(names(map_new_old_names) %in% names(df))]
  df <- rename(df, map_new_old_names[map_new_old_names %in% names(df)])

  return(df)
}

#' Remap binary columns, race, and others to make more interpretable.
#'
#' @param df Data frame of individual response data.
#'
#' @return data frame of individual response data with newly mapped columns
remap_responses <- function(df) {
  msg_plain(paste0("Mapping response codes to descriptive values..."))
  # Map responses with multiple races selected into a single category.
  if ("D7" %in% names(df)) {
    df[grepl(",", df$D7), "D7"] <- "multiracial"
  }

  # Map "I don't know" to NA in otherwise binary columns.
  df <- remap_response(df, "B11", c("1"=1, "2"=0, "3"=NA)) %>%
    remap_response("C17", c("1"=1, "4"=0, "2"=NA)) %>%

    remap_response("E1_1", c("1"=1, "2"=0, "5"=NA)) %>%
    remap_response("E1_2", c("1"=1, "2"=0, "5"=NA)) %>%
    remap_response("E1_3", c("1"=1, "2"=0, "5"=NA)) %>%
    remap_response("E1_4", c("1"=1, "2"=0, "5"=NA)) %>%

    remap_response("E2_1", c("2"=1, "3"=0, "4"=NA)) %>%
    remap_response("E2_2", c("2"=1, "3"=0, "4"=NA))

  ## Specifies human-readable values that response codes correspond to for each
  ## question. `default` is the value that all non-specified response codes map
  ## to. Please avoid including commas or other punctuation in replacement
  ## strings for ease of down-stream usage.
  map_old_new_responses <- list(
    D2=list(
      "map"=c(
        "1"="18-24",
        "2"="25-34",
        "3"="35-44",
        "4"="45-54",
        "5"="55-64",
        "6"="65-74",
        "7"="75+"),
      "default"=NULL,
      "type"="mc"
    ),
    D7=list(
      "map"=c(
        "1"="American Indian or Alaska Native",
        "2"="Asian",
        "3"="Black or African American",
        "4"="Native Hawaiian or Pacific Islander",
        "5"="White",
        "6"="Other",
        "multiracial"="Multiracial"),
      "default"=NULL,
      "type"="mc"
    ),
    V3=list(
      "map"=c(
        "1"="def vaccinate",
        "2"="prob vaccinate",
        "3"="prob not vaccinate",
        "4"="def not vaccinate"),
      "default"=NULL,
      "type"="mc"
    ),
    D1=list(
      "map"=c(
        "1"="Male",
        "2"="Female",
        "3"="Non-binary",
        "4"="Other",
        "5"=NA),
      "default"=NULL,
      "type"="mc"
    ),
    D8=list(
      "map"=c(
        "1"="Less than high school",
        "2"="High school graduate or equivalent",
        "3"="Some college",
        "4"="2 year degree",
        "5"="4 year degree",
        "6"="Master's degree",
        "7"="Professional degree",
        "8"="Doctorate"),
      "default"=NULL,
      "type"="mc"
    ),
    C1=list(
      "map"=c(
        "1"="Diabetes", # Waves 1-3; later separated into types 1 and 2
        "2"="Cancer",
        "3"="Heart disease",
        "4"="High blood pressure",
        "5"="Asthma",
        "6"="Chronic lung disease",
        "7"="Kidney disease",
        "8"="Autoimmune disorder",
        "9"="None listed",
        "10"="Type 2 diabetes",
        "11"="Compromised immune system",
        "12"="Type 1 diabetes"),
      "default"=NULL,
      "type"="ms"
    ),
    Q64=list(
      "map"=c(
        "1"="Community and social",
        "2"="Education",
        "3"="Arts and media",
        "4"="Healthcare practitioner",
        "5"="Healthcare support",
        "6"="Protective",
        "7"="Food",
        "8"="Building upkeep",
        "9"="Personal care",
        "10"="Sales",
        "11"="Administrative",
        "12"="Construction and extraction",
        "13"="Maintenance and repair",
        "14"="Production",
        "15"="Transportation and delivery",
        "16"="Other"),
      "default"=NULL,
      "type"="mc"
    )
  )


  for (col_var in names(map_old_new_responses)) {
    df <- remap_response(df, col_var,
                         map_old_new_responses[[col_var]][["map"]],
                         map_old_new_responses[[col_var]][["default"]],
                         map_old_new_responses[[col_var]][["type"]]
    )
  }
<<<<<<< HEAD
  
  msg_plain(paste0("Finished remapping response codes"))
=======

>>>>>>> f06c3c80
  return(df)
}


#' Create new columns, based on existing ones, for use in aggregates.
#'
#' @param df Data frame of individual response data.
#'
#' @return data frame of individual response data with newly derived columns
create_derivative_columns <- function(df) {
<<<<<<< HEAD
  # Make derivative columns.	
  if ("mc_occupational_group" %in% names(df)) {	
    df$b_work_in_healthcare <- as.numeric(	
      df$mc_occupational_group == "Healthcare support" | df$mc_occupational_group == "Healthcare practitioner"	
    )	
  } else {	
    df$b_work_in_healthcare <- NA_real_	
  }	
  
  if ("mc_age" %in% names(df)) {	
    df$b_65_or_older <- as.numeric(	
      df$mc_age == "65-74" | df$mc_age == "75+"	
=======
  # Make derivative columns.
  if ("mc_occupational_group" %in% names(df)) {
    df$b_work_in_healthcare <- as.numeric(
      df$mc_occupational_group == "Healthcare support" | df$mc_occupational_group == "Healthcare practitioner"
    )
  } else {
    df$b_work_in_healthcare <- NA_real_
  }

  if ("mc_occupational_group" %in% names(df)) {

    df$b_65_or_older <- as.numeric(
      df$mc_age == "65-74" | df$mc_age == "75+"
>>>>>>> f06c3c80
    )
  } else {
    df$b_65_or_older <- NA_real_
  }

  if ("mc_accept_cov_vaccine" %in% names(df)) {
    df$b_hesitant_cov_vaccine <- as.numeric(
      df$mc_accept_cov_vaccine == "prob not vaccinate" | df$mc_accept_cov_vaccine == "def not vaccinate"
    )
  } else {
    df$b_hesitant_cov_vaccine <- NA_real_
  }

  if ("mc_concerned_sideeffects" %in% names(df)) {
    df$b_concerned_sideeffects <- as.numeric(
      df$mc_concerned_sideeffects == 1 | df$mc_concerned_sideeffects == 2
    )
  } else {
    df$b_concerned_sideeffects <- NA_real_
  }

  df$b_hesitant_sideeffects <- as.numeric(
    df$b_hesitant_cov_vaccine & df$b_concerned_sideeffects
  )
<<<<<<< HEAD
  df$b_hesitant_sideeffects[df$wave < 7] <- NA_real_
  
=======

>>>>>>> f06c3c80
  if ( "b_vaccine_likely_friends" %in% names(df) &
       "b_vaccine_likely_local_health" %in% names(df) &
       "b_vaccine_likely_who" %in% names(df) &
       "b_vaccine_likely_govt_health" %in% names(df) &
       "b_vaccine_likely_politicians" %in% names(df) ) {
    df$b_hesitant_trust_fam <- as.numeric(
      df$b_hesitant_cov_vaccine & df$b_vaccine_likely_friends
    )
    df$b_hesitant_trust_healthcare <- as.numeric(
      df$b_hesitant_cov_vaccine & df$b_vaccine_likely_local_health
    )
    df$b_hesitant_trust_who <- as.numeric(
      df$b_hesitant_cov_vaccine & df$b_vaccine_likely_who
    )
    df$b_hesitant_trust_govt <- as.numeric(
      df$b_hesitant_cov_vaccine & df$b_vaccine_likely_govt_health
    )
    df$b_hesitant_trust_politicians <- as.numeric(
      df$b_hesitant_cov_vaccine & df$b_vaccine_likely_politicians
    )
  } else {
    df$b_hesitant_trust_fam <- NA_real_
    df$b_hesitant_trust_healthcare <- NA_real_
    df$b_hesitant_trust_who <- NA_real_
    df$b_hesitant_trust_govt <- NA_real_
    df$b_hesitant_trust_politicians <- NA_real_
  }

  return(df)
}


#' Convert numeric response codes in a single survey item to values specified in
#' map. Returns as-is for numeric columns.
#'
#' Maps for recoding are set manually in `remap_responses`.
#'
#' @param df Data frame of individual response data.
#' @param col_var Name of response var to recode
#' @param map_old_new Named vector of new values we want to use; names are the
#'     original response codes
#' @param default Default to use if value is not explicitly remapped in
#'     `map_old_new`; often `NA`, `NA_character_`, etc. See `recode`
#'     [documentation](https://rdrr.io/cran/dplyr/man/recode.html) for more info
#' @param response_type Str indicating if response is binary, multiple choice, or
#'     multi-select.
#'
#' @importFrom dplyr recode
#' @importFrom parallel mcmapply
#'
#' @return list of data frame of individual response data with newly mapped column
remap_response <- function(df, col_var, map_old_new, default=NULL, response_type="b") {
  msg_plain(paste0("Mapping codes for ", col_var))
  if (  is.null(df[[col_var]]) | (response_type == "b" & FALSE %in% df[[col_var]]) | inherits(df[[col_var]], "logical") ) {
    # Column is missing/not in this wave or already in boolean format
    return(df)
  }

  if (response_type %in% c("b", "mc")) {
    df[[col_var]] <- recode(df[[col_var]], !!!map_old_new, .default=default)
  } else if (response_type == "ms") {
    split_col <- split_options(df[[col_var]])
    
    map_fn <- ifelse( is.null(getOption("mc.cores")) , mapply, mcmapply)
    df[[col_var]] <- map_fn(split_col, FUN=function(row) {
      if ( length(row) == 1 && all(is.na(row)) ) {
        NA
      } else {
        paste(recode(row, !!!map_old_new, .default=default), collapse=",")
      }
    })
  }
  
  return(df)
}


#' Wrapper for `remap_response` that returns `aggregations` also
#'
#' Assumes binary response variable and is coded with 1 = TRUE (agree), 2 = FALSE,
#' 3 = "I don't know"
#'
#' @param df Data frame of individual response data.
#' @param aggregations Data frame with columns `name`, `var_weight`, `metric`,
#'   `group_by`, `compute_fn`, `post_fn`. Each row represents one aggregate
#'   to report. `name` is the aggregate's base column name; `var_weight` is the
#'   column to use for its weights; `metric` is the column of `df` containing the
#'   response value. `group_by` is a list of variables used to perform the
#'   aggregations over. `compute_fn` is the function that computes
#'   the aggregate response given many rows of data. `post_fn` is applied to the
#'   aggregate data after megacounty aggregation, and can perform any final
#'   calculations necessary.
#' @param col_var Name of response var
#'
#' @return list of data frame of individual response data and user-set data
#' frame of desired aggregations
#'
#' @export
code_binary <- function(df, aggregations, col_var) {
  df <- remap_response(df, col_var, c("1"=1, "2"=0, "3"=NA))
  return(list(df, aggregations))
}

#' Convert a single multi-select response column to a set of boolean columns.
#'
#' Update aggregations table to use new set of columns where `col_var` had
#' previously been used as the metric to aggregate. Does not change columns
#' referenced in `groupby`
#'
#' @param df Data frame of individual response data.
#' @param aggregations Data frame with columns `name`, `var_weight`, `metric`,
#'   `group_by`, `compute_fn`, `post_fn`. Each row represents one aggregate
#'   to report. `name` is the aggregate's base column name; `var_weight` is the
#'   column to use for its weights; `metric` is the column of `df` containing the
#'   response value. `group_by` is a list of variables used to perform the
#'   aggregations over. `compute_fn` is the function that computes
#'   the aggregate response given many rows of data. `post_fn` is applied to the
#'   aggregate data after megacounty aggregation, and can perform any final
#'   calculations necessary.
#' @param col_var Name of response var
#'
#' @return list of data frame of individual response data and user-set data
#' frame of desired aggregations
#'
#' @importFrom stats na.omit
#' @importFrom tibble add_row
#' @importFrom stringi stri_replace_all
#'
#' @export
code_multiselect <- function(df, aggregations, col_var) {
  # Get unique response codes. Sort alphabetically.
  response_codes <- sort( na.omit(
    unique(do.call(c, strsplit(unique(df[[col_var]]), ",")))))

  # Turn each response code into a new binary col
  new_binary_cols <- as.character(lapply(
    response_codes,
    function(code) {
      paste(col_var,
            stri_replace_all(code, "_", fixed=" "),
            sep="_")
      }
    ))
  #### TODO: eval(parse()) here is not the best approach, but I can't find another
  # way to get col_var (a string) to be used as a var that references a column
  # rather than as an actual string. This approach causes a shallow copy to be
  # made (warning is raised).
  df[!is.na(df[[col_var]]), c(new_binary_cols) :=
       lapply(response_codes, function(code) {
         as.numeric( grepl(sprintf("^%s$", code), eval(parse(text=col_var))) |
                       grepl(sprintf("^%s,", code), eval(parse(text=col_var))) |
                       grepl(sprintf(",%s$", code), eval(parse(text=col_var))) |
                       grepl(sprintf(",%s,", code), eval(parse(text=col_var))) )
       })]

  # Update aggregations table
  old_rows <- aggregations[aggregations$metric == col_var, ]
  for (row_ind in seq_along(old_rows$id)) {
    old_row <- old_rows[row_ind, ]

    for (col_ind in seq_along(new_binary_cols)) {
      new_row <- old_row
      response_code <- response_codes[col_ind]

      new_row$name <- paste(old_row$name,
                            stri_replace_all(response_code, "_", fixed=" "),
                            sep="_")
      new_row$id <- paste(old_row$id, response_code, sep="_")
      new_row$metric <- new_binary_cols[col_ind]
      aggregations <- add_row(aggregations, new_row)
    }
  }

  return(list(df, aggregations[aggregations$metric != col_var, ]))
}

#' Convert a single free response column to numeric.
#'
#' @param df Data frame of individual response data.
#' @param aggregations Data frame with columns `name`, `var_weight`, `metric`,
#'   `group_by`, `compute_fn`, `post_fn`. Each row represents one aggregate
#'   to report. `name` is the aggregate's base column name; `var_weight` is the
#'   column to use for its weights; `metric` is the column of `df` containing the
#'   response value. `group_by` is a list of variables used to perform the
#'   aggregations over. `compute_fn` is the function that computes
#'   the aggregate response given many rows of data. `post_fn` is applied to the
#'   aggregate data after megacounty aggregation, and can perform any final
#'   calculations necessary.
#' @param col_var Name of response var
#'
#' @return list of data frame of individual response data and user-set data
#' frame of desired aggregations
#'
#' @export
code_numeric_freeresponse <- function(df, aggregations, col_var) {
  df[[col_var]] <- as.numeric(df[[col_var]])
  return(list(df, aggregations))
}<|MERGE_RESOLUTION|>--- conflicted
+++ resolved
@@ -107,13 +107,9 @@
     "b_vaccine_likely_who" = "v_vaccine_likely_who", # Binary version of V4_3
     "b_vaccine_likely_govt_health" = "v_vaccine_likely_govt_health", # Binary version of V4_4
     "b_vaccine_likely_politicians" = "v_vaccine_likely_politicians", # Binary version of V4_5
-<<<<<<< HEAD
     # Wave 7 additions
     "b_received_2_vaccine_doses" = "v_received_2_vaccine_doses", # Binary version of V2
     
-=======
-
->>>>>>> f06c3c80
     ## multiple choice (mc)
     ## Can only select one of n > 2 choices
     "mc_state" = "A3b",
@@ -321,12 +317,8 @@
                          map_old_new_responses[[col_var]][["type"]]
     )
   }
-<<<<<<< HEAD
   
   msg_plain(paste0("Finished remapping response codes"))
-=======
-
->>>>>>> f06c3c80
   return(df)
 }
 
@@ -337,7 +329,6 @@
 #'
 #' @return data frame of individual response data with newly derived columns
 create_derivative_columns <- function(df) {
-<<<<<<< HEAD
   # Make derivative columns.	
   if ("mc_occupational_group" %in% names(df)) {	
     df$b_work_in_healthcare <- as.numeric(	
@@ -350,21 +341,6 @@
   if ("mc_age" %in% names(df)) {	
     df$b_65_or_older <- as.numeric(	
       df$mc_age == "65-74" | df$mc_age == "75+"	
-=======
-  # Make derivative columns.
-  if ("mc_occupational_group" %in% names(df)) {
-    df$b_work_in_healthcare <- as.numeric(
-      df$mc_occupational_group == "Healthcare support" | df$mc_occupational_group == "Healthcare practitioner"
-    )
-  } else {
-    df$b_work_in_healthcare <- NA_real_
-  }
-
-  if ("mc_occupational_group" %in% names(df)) {
-
-    df$b_65_or_older <- as.numeric(
-      df$mc_age == "65-74" | df$mc_age == "75+"
->>>>>>> f06c3c80
     )
   } else {
     df$b_65_or_older <- NA_real_
@@ -389,12 +365,8 @@
   df$b_hesitant_sideeffects <- as.numeric(
     df$b_hesitant_cov_vaccine & df$b_concerned_sideeffects
   )
-<<<<<<< HEAD
   df$b_hesitant_sideeffects[df$wave < 7] <- NA_real_
   
-=======
-
->>>>>>> f06c3c80
   if ( "b_vaccine_likely_friends" %in% names(df) &
        "b_vaccine_likely_local_health" %in% names(df) &
        "b_vaccine_likely_who" %in% names(df) &
