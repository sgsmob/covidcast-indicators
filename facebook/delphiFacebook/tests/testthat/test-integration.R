### As with `test-gold.R`, this test file relies on `setup-run.R` to run the
### pipeline. This test checks the configuration listed in `params-test.json`,
### which loads `input/responses.csv`, a small selected subset of test
### responses.

library(dplyr)
library(readr)
library(stringi)
library(testthat)

context("Testing the run_facebook function")

geo_levels <- c("state", "county", "hrr", "msa", "nation")
dates <- c("20200510", "20200511", "20200512", "20200513")
metrics <- c("raw_cli", "raw_ili", "raw_hh_cmnty_cli", "raw_nohh_cmnty_cli",
             "raw_wcli", "raw_wili", "raw_whh_cmnty_cli", "raw_wnohh_cmnty_cli",
             "smoothed_cli", "smoothed_ili", "smoothed_hh_cmnty_cli",
             "smoothed_nohh_cmnty_cli", "smoothed_wcli", "smoothed_wili",
             "smoothed_whh_cmnty_cli", "smoothed_wnohh_cmnty_cli",

<<<<<<< HEAD
=======
             # travel
             "smoothed_travel_outside_state_5d",
             "smoothed_wtravel_outside_state_5d",

             # work outside home
             # pre-wave-4
             "wip_smoothed_work_outside_home_5d",
             "wip_smoothed_wwork_outside_home_5d"
             )


>>>>>>> 886d7910
test_that("testing existence of csv files", {
  grid <- expand.grid(
    geo_levels = geo_levels, dates = dates, metrics = metrics, stringsAsFactors=FALSE
  )
  expected_files <- sprintf("%s_%s_%s.csv", grid$dates, grid$geo_levels, grid$metrics)
  actual_files <- dir(test_path("receiving"))

  expect_setequal(expected_files, actual_files)
})

test_that("testing geo files are the same", {
  # We only have data from two zips, each in their own state/county/msa, so the values in
  # for each geographic level should be the same
  geo_levels <- c("state", "county", "hrr", "msa")
  dates <- c("20200510", "20200511", "20200512", "20200513")

  grid <- expand.grid(metrics = metrics, dates = dates, stringsAsFactors=FALSE)
  for (i in seq_len(nrow(grid)))
  {
    fnames <- test_path(
      "receiving", sprintf("%s_%s_%s.csv", grid$dates[i], geo_levels, grid$metrics[i])
    )
    dt <- lapply(fnames, read_csv)
    for (j in seq_along(dt))
    {
      expect_setequal(dt[[1L]]$val, dt[[j]]$val)
      expect_setequal(dt[[1L]]$se, dt[[j]]$se)
      expect_setequal(dt[[1L]]$sample_size, dt[[j]]$sample_size)
    }
  }
})

test_that("testing geo files contain correct number of lines", {
  grid <- expand.grid(
    geo_levels = geo_levels, dates = dates, metrics = metrics, stringsAsFactors=FALSE
  )
  fnames <- test_path(
    "receiving", sprintf("%s_%s_%s.csv", grid$dates, grid$geo_levels, grid$metrics)
  )

  dt <- lapply(fnames, read_csv)
  dt_nrow <- sapply(dt, nrow)

  expect_true(all(dt_nrow[grid$dates == "20200510"] == 1L))
  expect_true(all(dt_nrow[grid$dates == "20200511"] == 1L))
  expect_true(all(dt_nrow[grid$dates == "20200512" & grid$geo_levels != "nation"] == 2L))
  expect_true(all(
    dt_nrow[grid$dates == "20200513" & stri_detect(fnames, fixed = "raw")] == 1L
  ))
  expect_true(all(
    dt_nrow[grid$dates == "20200513" &
            stri_detect(fnames, fixed = "smoothed") &
            grid$geo_levels != "nation"] == 2L
  ))
  expect_true(all(dt_nrow[grid$geo_levels == "nation"] == 1L))
})

test_that("testing raw community values files", {

  # there are 2 / 4 households in PA on 2020-05-11 for community
  x <- read_csv(test_path("receiving", "20200511_state_raw_nohh_cmnty_cli.csv"))
  expect_equal(x$geo_id, "pa")
  expect_equal(x$sample_size, 4L)
  eval <-  100 * (2 + 0.5) / ( 4 + 1 )
  ese <- sqrt( eval * (100 - eval) ) / sqrt( 4 )
  expect_equal(x$val, eval)
  expect_equal(x$se, ese)

  # there are 4 / 4 households in PA on 2020-05-11 for community
  # there are 3 / 4 households in VA on 2020-05-11 for community
  x <- read_csv(test_path("receiving", "20200512_state_raw_nohh_cmnty_cli.csv"))
  x <- arrange(x, geo_id)
  expect_equal(x$geo_id, c("pa", "va"))
  expect_equal(x$sample_size, c(4L, 4L))
  eval <-  100 * (c(4, 3) + 0.5) / ( c(4, 4) + 1 )
  ese <- sqrt( eval * (100 - eval) ) / sqrt( c(4, 4) )
  expect_equal(x$val, eval)
  expect_equal(x$se, ese)

})

test_that("testing smoothed community values files at endpoints", {

  # for the first datapoint, smoothing and raw should be the same
  x_smooth <- read_csv(test_path("receiving", "20200510_state_smoothed_nohh_cmnty_cli.csv"))
  x_raw <- read_csv(test_path("receiving", "20200510_state_raw_nohh_cmnty_cli.csv"))
  expect_equal(x_raw, x_smooth)

  # for the first datapoint, smoothing and raw should be the same in VA
  x_smooth <- read_csv(test_path("receiving", "20200512_state_smoothed_nohh_cmnty_cli.csv"))
  x_raw <- read_csv(test_path("receiving", "20200512_state_raw_nohh_cmnty_cli.csv"))
  expect_equal(x_raw[x_raw$geo_id == "va",], x_smooth[x_raw$geo_id == "va",])
})

test_that("testing smoothed community values files", {

  # there are 0 / 4 households in PA on 2020-05-10 for community
  # there are 2 / 4 households in PA on 2020-05-11 for community
  #    after pooling => 2 / 8
  eval <-  100 * (2 + 0.5) / ( 8 + 1 )
  ese <- sqrt( eval * (100 - eval) / 8 )
  x_smooth <- read_csv(test_path("receiving", "20200511_state_smoothed_nohh_cmnty_cli.csv"))
  expect_equal(eval, x_smooth$val)
  expect_equal(8L, x_smooth$sample_size)
  expect_equal(ese, x_smooth$se)

  # there are 0 / 4 households in PA on 2020-05-10 for community
  # there are 2 / 4 households in PA on 2020-05-11 for community
  # there are 4 / 4 households in PA on 2020-05-12 for community
  #    after pooling => 6 / 12
  eval <-  100 * (6 + 0.5) / ( 12 + 1 )
  ese <- sqrt( eval * (100 - eval) / 12 )
  x_smooth <- read_csv(test_path("receiving", "20200512_state_smoothed_nohh_cmnty_cli.csv"))
  expect_equal(eval, x_smooth$val[x_smooth$geo_id == "pa"])
  expect_equal(12L, x_smooth$sample_size[x_smooth$geo_id == "pa"])
  expect_equal(ese, x_smooth$se[x_smooth$geo_id == "pa"])

})

test_that("testing weighted community values files", {

  params <- relativize_params(read_params(test_path("params-test.json")))

  input_data <- load_responses_all(params)
  input_data <- join_weights(input_data, params)

  # there are 2 / 4 households in PA on 2020-05-11 for community
  these <- input_data[input_data$date == "2020-05-11" & input_data$zip5 == "15106",]
  these_weight <- these$weight
  these_yes <- as.numeric(these$A4 > 1)

  these_val <- sum(these_yes * these_weight)
  these_val <-  weighted.mean(these_yes, these_weight) * length(these_yes)
  these_ss <- length(these_yes)
  these_val <- 100 * (these_val + 0.5) / (these_ss + 1)
  these_se <- sqrt(these_val * (100 - these_val) ) / sqrt( these_ss )

  x <- read_csv(test_path("receiving", "20200511_state_raw_wnohh_cmnty_cli.csv"))
  expect_equal(x$geo_id, "pa")
  expect_equal(x$sample_size, these_ss)
  expect_equal(x$val, these_val)
  expect_equal(x$se, these_se)

  # there are 2 / 4 households in VA on 2020-05-13 for community
  these <- input_data[input_data$date == "2020-05-13" & input_data$zip5 == "23220",]
  these_weight <- these$weight
  these_yes <- as.numeric(these$A4 > 1)

  these_val <- sum(these_yes * these_weight)
  these_val <-  weighted.mean(these_yes, these_weight) * length(these_yes)
  these_ss <- length(these_yes)
  these_val <- 100 * (these_val + 0.5) / (these_ss + 1)
  these_se <- sqrt(these_val * (100 - these_val) ) / sqrt( these_ss )

  x <- read_csv(test_path("receiving", "20200513_state_raw_wnohh_cmnty_cli.csv"))
  expect_equal(x$geo_id, "va")
  expect_equal(x$sample_size, these_ss)
  expect_equal(x$val, these_val)
  expect_equal(x$se, these_se)
})

test_that("testing weighted smoothed community values files", {

  params <- relativize_params(read_params(test_path("params-test.json")))

  input_data <- load_responses_all(params)
  input_data <- join_weights(input_data, params)

  # there are 2 / 4 households in PA on 2020-05-11 for community
  these <- input_data[
     ((input_data$date == "2020-05-10") | (input_data$date == "2020-05-11")) &
     input_data$zip5 == "15106",]
  these_weight <- these$weight
  these_yes <- as.numeric(these$A4 > 1)

  these_val <- sum(these_yes * these_weight)
  these_val <-  weighted.mean(these_yes, these_weight) * length(these_yes)
  these_ss <- length(these_yes)
  these_val <- 100 * (these_val + 0.5) / (these_ss + 1)
  these_se <- sqrt(these_val * (100 - these_val) ) / sqrt( these_ss )

  x <- read_csv(test_path("receiving", "20200511_state_smoothed_wnohh_cmnty_cli.csv"))
  expect_equal(x$geo_id, "pa")
  expect_equal(x$sample_size, these_ss)
  expect_equal(x$val, these_val)
  expect_equal(x$se, these_se)

})

test_that("testing raw ili/cli values files", {

  # there are 2 / 4 households in PA on 2020-05-10 with ILI (all households have size 1)
  x <- read_csv(test_path("receiving", "20200510_state_raw_ili.csv"))
  expect_equal(x$geo_id, "pa")
  expect_equal(x$val, 50)
  expect_equal(x$sample_size, 4L)
  ese <- sqrt(sum((c(100, 100, 0, 0) - 50)^2 * (1/4)^2))
  ese <- jeffreys_se(ese, 50, 4L)
  expect_equal(x$se, ese)

  # there are 1 / 4 households in PA on 2020-05-11 with ILI (all households have size 1)
  x <- read_csv(test_path("receiving", "20200511_state_raw_ili.csv"))
  expect_equal(x$geo_id, "pa")
  expect_equal(x$val, 25)
  expect_equal(x$sample_size, 4L)
  ese <- sqrt(sum((c(100, 0, 0, 0) - 25)^2 * (1/4)^2))
  ese <- jeffreys_se(ese, 25, 4L)
  expect_equal(x$se, ese)

  # there are 2 / 4 households in VA on 2020-05-13 with ILI (all households have size 1)
  x <- read_csv(test_path("receiving", "20200513_state_raw_ili.csv"))
  expect_equal(x$geo_id, "va")
  expect_equal(x$val, 50)
  expect_equal(x$sample_size, 4L)
  ese <- sqrt(sum((c(100, 100, 0, 0) - 50)^2 * (1/4)^2))
  ese <- jeffreys_se(ese, 50, 4L)
  expect_equal(x$se, ese)

  # there are 1 / 4 households in PA on 2020-05-10 with CLI (all households have size 1)
  x <- read_csv(test_path("receiving", "20200510_state_raw_cli.csv"))
  expect_equal(x$geo_id, "pa")
  expect_equal(x$val, 25)
  expect_equal(x$sample_size, 4L)
  ese <- sqrt(sum((c(100, 0, 0, 0) - 25)^2 * (1/4)^2))
  ese <- jeffreys_se(ese, 25, 4L)
  expect_equal(x$se, ese)

  # there are 1 / 4 households in PA on 2020-05-11 with CLI (all households have size 1)
  x <- read_csv(test_path("receiving", "20200511_state_raw_cli.csv"))
  expect_equal(x$geo_id, "pa")
  expect_equal(x$val, 25)
  expect_equal(x$sample_size, 4L)
  ese <- sqrt(sum((c(100, 0, 0, 0) - 25)^2 * (1/4)^2))
  ese <- jeffreys_se(ese, 25, 4L)
  expect_equal(x$se, ese)
})


test_that("testing pooled ili/cli values files at endpoints", {

  x_raw <- read_csv(test_path("receiving", "20200510_state_raw_ili.csv"))
  x_smooth <- read_csv(test_path("receiving", "20200510_state_smoothed_ili.csv"))
  expect_equal(x_raw, x_smooth)

  x_raw <- read_csv(test_path("receiving", "20200510_state_raw_cli.csv"))
  x_smooth <- read_csv(test_path("receiving", "20200510_state_smoothed_cli.csv"))
  expect_equal(x_raw, x_smooth)

  x_raw <- read_csv(test_path("receiving", "20200512_state_raw_ili.csv"))
  x_smooth <- read_csv(test_path("receiving", "20200512_state_smoothed_ili.csv"))
  expect_equal(x_raw[x_raw$geo_id == "va",], x_smooth[x_smooth$geo_id == "va",])

  x_raw <- read_csv(test_path("receiving", "20200512_state_raw_cli.csv"))
  x_smooth <- read_csv(test_path("receiving", "20200512_state_smoothed_cli.csv"))
  expect_equal(x_raw[x_raw$geo_id == "va",], x_smooth[x_smooth$geo_id == "va",])

})

test_that("testing pooled ili/cli values files", {

  # there are 2 / 4 households in PA on 2020-05-10 with ILI (all households have size 1)
  # there are 1 / 4 households in PA on 2020-05-11 with ILI (all households have size 1)
  #   total => 3 / 8 of households
  x <- read_csv(test_path("receiving", "20200511_state_smoothed_ili.csv"))
  expect_equal(x$geo_id, "pa")
  expect_equal(x$val, 3 / 8 * 100)
  expect_equal(x$sample_size, 4L + 4L)
  ese <- sqrt(sum((c(rep(100, 3), rep(0, 5)) - 3 / 8 * 100)^2 * (1 / 8)^2))
  ese <- jeffreys_se(ese, 3 / 8 * 100, 8L)
  expect_equal(x$se, ese)

  # there are 1 / 4 households in PA on 2020-05-10 with CLI (all households have size 1)
  # there are 1 / 4 households in PA on 2020-05-11 with CLI (all households have size 1)
  #   total => 2 / 8 of households
  x <- read_csv(test_path("receiving", "20200511_state_smoothed_cli.csv"))
  expect_equal(x$geo_id, "pa")
  expect_equal(x$val, 2 / 8 * 100)
  expect_equal(x$sample_size, 4L + 4L)
  ese <- sqrt(sum((c(rep(100, 2), rep(0, 6)) - 2 / 8 * 100)^2 * (1 / 8)^2))
  ese <- jeffreys_se(ese, 2 / 8 * 100, 8L)
  expect_equal(x$se, ese)

  # there are 2 / 4 households in PA on 2020-05-10 with ILI (all households have size 1)
  # there are 1 / 4 households in PA on 2020-05-11 with ILI (all households have size 1)
  # there are 2 / 4 households in PA on 2020-05-12 with ILI (all households have size 1)
  #   total => 5 / 12 of households
  x <- read_csv(test_path("receiving", "20200512_state_smoothed_ili.csv"))
  expect_equal(x$val[x$geo_id == "pa"], 5 / 12 * 100)
  expect_equal(x$sample_size[x$geo_id == "pa"], 4L + 4L + 4L)
  ese <- sqrt(sum((c(rep(100, 5), rep(0, 7)) - 5 / 12 * 100)^2 * (1 / 12)^2))
  ese <- jeffreys_se(ese, 5 / 12 * 100, 12L)
  expect_equal(x$se[x$geo_id == "pa"], ese)

})

test_that("testing weighted ili/cli values files", {

  params <- relativize_params(read_params(test_path("params-test.json")))

  input_data <- load_responses_all(params)
  input_data <- join_weights(input_data, params)
  data_agg <- create_data_for_aggregatation(input_data)

  ## There are 4 households in PA on 2020-05-11, one with ILI.
  these <- data_agg[data_agg$date == "2020-05-11" & data_agg$zip5 == "15106",]
  these_weight <- mix_weights(these$weight, params$s_mix_coef, params$s_weight)$weights

  hh_p_ili <- these$hh_p_ili
  these_val <- weighted.mean(hh_p_ili, these_weight)
  these_ss <- 4
  these_ess <- length(these_weight) * mean(these_weight)^2 / mean(these_weight^2)

  x <- read_csv(test_path("receiving", "20200511_state_raw_wili.csv"))
  expect_equal(x$geo_id, "pa")
  expect_equal(x$sample_size, these_ss)
  expect_equal(x$val, these_val)
  ese <- sqrt( sum(these_weight^2 * (hh_p_ili - these_val)^2 ) )
  ese <- jeffreys_se(ese, these_val, these_ess)
  expect_equal(x$se[x$geo_id == "pa"], ese)

  ## There are 4 households in PA on 2020-05-11, one with CLI
  these <- data_agg[data_agg$date == "2020-05-11" & data_agg$zip5 == "15106",]
  these_weight <- mix_weights(these$weight, params$s_mix_coef, params$s_weight)$weights

  hh_p_cli <- these$hh_p_cli
  these_val <- weighted.mean(hh_p_cli, these_weight)
  these_ss <- 4
  these_ess <- length(these_weight) * mean(these_weight)^2 / mean(these_weight^2)

  x <- read_csv(test_path("receiving", "20200511_state_raw_wcli.csv"))
  expect_equal(x$geo_id, "pa")
  expect_equal(x$sample_size, these_ss)
  expect_equal(x$val, these_val)
  ese <- sqrt( sum(these_weight^2 * (hh_p_cli - these_val)^2 ) )
  ese <- jeffreys_se(ese, these_val, these_ess)
  expect_equal(x$se[x$geo_id == "pa"], ese)
})

test_that("testing national aggregation", {
  grid <- expand.grid(
    dates = dates,
    metrics = c("raw_cli", "raw_ili", "raw_nohh_cmnty_cli", "raw_hh_cmnty_cli"),
    stringsAsFactors=FALSE
  )
  f_state <- sprintf("%s_%s_%s.csv", grid$dates, "state", grid$metrics)
  f_national <- sprintf("%s_%s_%s.csv", grid$dates, "nation", grid$metrics)

  for(i in seq_along(f_state))
  {
    x_state <- read_csv(test_path("receiving", f_state[i]))
    x_national <- read_csv(test_path("receiving", f_national[i]))

    expect_equal(sum(x_state$sample_size), x_national$sample_size)
    if (nrow(x_state) == 1L) { expect_equal(x_state$val, x_national$val) }
  }

})<|MERGE_RESOLUTION|>--- conflicted
+++ resolved
@@ -18,8 +18,6 @@
              "smoothed_nohh_cmnty_cli", "smoothed_wcli", "smoothed_wili",
              "smoothed_whh_cmnty_cli", "smoothed_wnohh_cmnty_cli",
 
-<<<<<<< HEAD
-=======
              # travel
              "smoothed_travel_outside_state_5d",
              "smoothed_wtravel_outside_state_5d",
@@ -30,8 +28,6 @@
              "wip_smoothed_wwork_outside_home_5d"
              )
 
-
->>>>>>> 886d7910
 test_that("testing existence of csv files", {
   grid <- expand.grid(
     geo_levels = geo_levels, dates = dates, metrics = metrics, stringsAsFactors=FALSE
