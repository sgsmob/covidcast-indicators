--- conflicted
+++ resolved
@@ -2,11 +2,6 @@
   "static_file_dir": "./static",
   "export_dir": "./receiving",
   "cache_dir": "./cache",
-<<<<<<< HEAD
-  "start_date": "2020-01-05",
-  "end_date": "",
-  "ght_key": ""
-=======
   "data_dir": "./data",
   "start_date": "2020-01-05",
   "end_date": "",
@@ -17,5 +12,4 @@
     "aws_secret_access_key": ""
   },
   "bucket_name": ""
->>>>>>> 43df798e
 }