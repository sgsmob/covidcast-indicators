# -*- coding: utf-8 -*-
"""Functions to call when running the function.

This module should contain a function called `run_module`, that is executed
when the module is run with `python -m delphi_google_symptoms`.
"""
from datetime import datetime
from itertools import product

import numpy as np
import time
from delphi_utils import (
    read_params, 
    create_export_csv, 
    geomap,
    get_structured_logger
)

from .pull import pull_gs_data
from .geo import geo_map
from .constants import (METRICS, COMBINED_METRIC,
                        GEO_RESOLUTIONS, SMOOTHERS, SMOOTHERS_MAP)


def run_module():
    """Run Google Symptoms module."""
    start_time = time.time()
    csv_export_count = 0
    oldest_final_export_date = None

    params = read_params()
    export_start_date = datetime.strptime(
        params["export_start_date"], "%Y-%m-%d")
    export_dir = params["export_dir"]

    logger = get_structured_logger(__name__, filename = params.get("log_filename"))

    # Pull GS data
    dfs = pull_gs_data(params["path_to_bigquery_credentials"],
                       export_dir, export_start_date)
    gmpr = geomap.GeoMapper()

    for geo_res in GEO_RESOLUTIONS:
        if geo_res == "state":
            df_pull = dfs["state"]
        elif geo_res in ["hhs", "nation"]:
            df_pull = gmpr.replace_geocode(dfs["county"], "fips", geo_res, from_col="geo_id",
                                           date_col="timestamp")
            df_pull.rename(columns={geo_res: "geo_id"}, inplace=True)
        else:
            df_pull = geo_map(dfs["county"], geo_res)
        for metric, smoother in product(
                METRICS+[COMBINED_METRIC], SMOOTHERS):
            print(geo_res, metric, smoother)
            df = df_pull.set_index(["timestamp", "geo_id"])
            df["val"] = df[metric].groupby(level=1
                                           ).transform(SMOOTHERS_MAP[smoother][0])
            df["se"] = np.nan
            df["sample_size"] = np.nan
            # Drop early entries where data insufficient for smoothing
            df = df.loc[~df["val"].isnull(), :]
            df = df.reset_index()
            sensor_name = "_".join([smoother, "search"])
<<<<<<< HEAD

            if len(df) == 0:
                continue
            create_export_csv(
=======
            exported_csv_dates = create_export_csv(
>>>>>>> dc7747a5
                df,
                export_dir=export_dir,
                start_date=SMOOTHERS_MAP[smoother][1](export_start_date),
                metric=metric.lower(),
                geo_res=geo_res,
                sensor=sensor_name)
            
            if not exported_csv_dates.empty:
                csv_export_count += exported_csv_dates.size
                if not oldest_final_export_date:
                    oldest_final_export_date = max(exported_csv_dates)
                oldest_final_export_date = min(
                    oldest_final_export_date, max(exported_csv_dates))

    elapsed_time_in_seconds = round(time.time() - start_time, 2)
    max_lag_in_days = None
    formatted_oldest_final_export_date = None
    if oldest_final_export_date:
        max_lag_in_days = (datetime.now() - oldest_final_export_date).days
        formatted_oldest_final_export_date = oldest_final_export_date.strftime("%Y-%m-%d")
    logger.info("Completed indicator run",
        elapsed_time_in_seconds = elapsed_time_in_seconds,
        csv_export_count = csv_export_count,
        max_lag_in_days = max_lag_in_days,
        oldest_final_export_date = formatted_oldest_final_export_date)<|MERGE_RESOLUTION|>--- conflicted
+++ resolved
@@ -61,14 +61,10 @@
             df = df.loc[~df["val"].isnull(), :]
             df = df.reset_index()
             sensor_name = "_".join([smoother, "search"])
-<<<<<<< HEAD
 
             if len(df) == 0:
                 continue
-            create_export_csv(
-=======
             exported_csv_dates = create_export_csv(
->>>>>>> dc7747a5
                 df,
                 export_dir=export_dir,
                 start_date=SMOOTHERS_MAP[smoother][1](export_start_date),
