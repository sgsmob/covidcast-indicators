--- conflicted
+++ resolved
@@ -14,17 +14,10 @@
 @pytest.fixture(scope="session")
 def run_as_module():
     # Clean receiving directory
-<<<<<<< HEAD
-    for fname in listdir("../receiving"):
-        if fname[0] == ".":
-            continue
-        remove(join("../receiving", fname))
-=======
     for fname in listdir("receiving"):
         if fname[0] == ".":
             continue
         remove(join("receiving", fname))
->>>>>>> b21252fa
 
     with mock_s3():
         # Create the fake bucket we will be using
