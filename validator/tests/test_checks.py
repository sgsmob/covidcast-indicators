--- conflicted
+++ resolved
@@ -625,11 +625,7 @@
 
         assert len(validator.active_report.raised_errors) == 1
         assert "check_test_vs_reference_avg_changed" in [
-<<<<<<< HEAD
-            err.check_data_id[0] for err in validator.active_report.raised_errors]
-=======
-            err.check_data_id[0] for err in validator.raised_errors]
-
+            err.check_data_id[0] for err in validator.active_report.raised_errors]
 
 class TestDataOutlier:
     params = {"data_source": "", "span_length": 1,
@@ -669,9 +665,9 @@
             test_df, ref_df, "state", "signal")
 
 
-        assert len(validator.raised_errors) == 1
+        assert len(validator.active_report.raised_errors) == 1
         assert "check_positive_negative_spikes" in [
-            err.check_data_id[0] for err in validator.raised_errors]
+            err.check_data_id[0] for err in validator.active_report.raised_errors]
 
     def test_neg_outlier(self):
         validator = Validator(self.params)
@@ -709,9 +705,9 @@
             test_df, ref_df, "state", "signal")
 
 
-        assert len(validator.raised_errors) == 1
+        assert len(validator.active_report.raised_errors) == 1
         assert "check_positive_negative_spikes" in [
-            err.check_data_id[0] for err in validator.raised_errors]
+            err.check_data_id[0] for err in validator.active_report.raised_errors]
 
     def test_zero_outlier(self):
         validator = Validator(self.params)
@@ -749,9 +745,9 @@
 
 
 
-        assert len(validator.raised_errors) == 1
+        assert len(validator.active_report.raised_errors) == 1
         assert "check_positive_negative_spikes" in [
-        err.check_data_id[0] for err in validator.raised_errors]
+        err.check_data_id[0] for err in validator.active_report.raised_errors]
 
     def test_no_outlier(self):
         validator = Validator(self.params)
@@ -789,7 +785,7 @@
             test_df, ref_df, "state", "signal")
 
 
-        assert len(validator.raised_errors) == 0
+        assert len(validator.active_report.raised_errors) == 0
 
     def test_source_api_overlap(self):
         validator = Validator(self.params)
@@ -827,7 +823,6 @@
             test_df, ref_df, "state", "signal")
 
 
-        assert len(validator.raised_errors) == 1
+        assert len(validator.active_report.raised_errors) == 1
         assert "check_positive_negative_spikes" in [
-        err.check_data_id[0] for err in validator.raised_errors]
->>>>>>> 49bc1b26
+        err.check_data_id[0] for err in validator.active_report.raised_errors]