--- conflicted
+++ resolved
@@ -1,11 +1,6 @@
 """Tests for delphi_validator.report."""
-<<<<<<< HEAD
-from datetime import date
 import mock
-from delphi_validator.errors import ValidationError
-=======
 from delphi_validator.errors import ValidationFailure
->>>>>>> 48d40b02
 from delphi_validator.report import ValidationReport
 
 class TestValidationReport:
@@ -29,15 +24,9 @@
         assert len(report.unsuppressed_errors) == 0
         assert report.num_suppressed == 1
 
-<<<<<<< HEAD
-    def test_summary(self):
-        """Test that the string representation contains all summary information."""
-        report = ValidationReport([("good", "2020-10-05")])
-=======
     def test_str(self):
         """Test that the string representation contains all information."""
         report = ValidationReport(set([("good", "data 1")]))
->>>>>>> 48d40b02
         report.increment_total_checks()
         report.increment_total_checks()
         report.increment_total_checks()
@@ -46,14 +35,13 @@
         report.add_raised_error(self.ERROR_1)
         report.add_raised_error(self.ERROR_2)
 
-<<<<<<< HEAD
         assert report.summary() ==\
             "3 checks run\n1 checks failed\n1 checks suppressed\n2 warnings\n"
 
     @mock.patch("delphi_validator.report.logger")
     def test_log(self, mock_logger):
         """Test that the logs contain all failures and warnings."""
-        report = ValidationReport([("good", "2020-10-05")])
+        report = ValidationReport(set([("good", "data 1")]))
         report.increment_total_checks()
         report.increment_total_checks()
         report.increment_total_checks()
@@ -64,9 +52,5 @@
 
         report.log()
         mock_logger.critical.assert_called_once_with(
-            "(('bad', datetime.date(2020, 11, 18)), 'exp 2', 'msg 2')")
-        mock_logger.warning.assert_has_calls([mock.call("wrong import"), mock.call("right import")])
-=======
-        assert str(report) == "3 checks run\n1 checks failed\n1 checks suppressed\n2 warnings\n"\
-            "bad failed for data 2: msg 2\nwrong import\nright import\n"
->>>>>>> 48d40b02
+            "bad failed for data 2: msg 2")
+        mock_logger.warning.assert_has_calls([mock.call("wrong import"), mock.call("right import")])